--- conflicted
+++ resolved
@@ -1,6 +1,5 @@
 pub mod models;
 
-<<<<<<< HEAD
 extern crate cgmath;
 extern crate time;
 extern crate winit;
@@ -25,58 +24,6 @@
 };
 use vulkano::sync;
 use vulkano::sync::GpuFuture;
-=======
-extern crate env_logger;
-#[cfg(feature = "dx12")]
-extern crate gfx_backend_dx12 as back;
-#[cfg(feature = "gl")]
-extern crate gfx_backend_gl as back;
-#[cfg(feature = "metal")]
-extern crate gfx_backend_metal as back;
-#[cfg(feature = "vulkan")]
-extern crate gfx_backend_vulkan as back;
-extern crate gfx_backend_vulkan as back;
-extern crate log;
-
-extern crate glsl_to_spirv;
-extern crate winit;
-
-use std::borrow::BorrowMut;
-use std::cell::RefCell;
-use std::error::Error;
-use std::fs::File;
-use std::io::{self, Read, Write};
-use std::path::Path;
-use std::thread;
-
-use crate::hal::{
-    adapter::{Adapter, MemoryTypeId, PhysicalDevice},
-    buffer::Usage as BufferUsage,
-    command::{ClearColor, ClearValue, CommandBuffer, MultiShot, Primary},
-    device::Device,
-    format::{Aspects, ChannelType, Format, Swizzle},
-    image::{Extent, Layout, SubresourceRange, Usage, ViewKind},
-    memory::{Properties, Requirements},
-    pass::{Attachment, AttachmentLoadOp, AttachmentOps, AttachmentStoreOp, Subpass, SubpassDesc},
-    pool::{CommandPool, CommandPoolCreateFlags},
-    pso::{
-        AttributeDesc, BakedStates, BasePipeline, BlendDesc, BlendOp, BlendState, ColorBlendDesc,
-        ColorMask, DepthStencilDesc, DepthTest, DescriptorSetLayoutBinding, Element, EntryPoint,
-        Face, Factor, FrontFace, GraphicsPipelineDesc, GraphicsShaderSet, InputAssemblerDesc,
-        LogicOp, PipelineCreationFlags, PipelineStage, PolygonMode, Rasterizer, Rect,
-        ShaderStageFlags, Specialization, StencilTest, VertexBufferDesc, VertexInputRate, Viewport,
-    },
-    queue::{self, family::QueueGroup, Submission},
-    window::{Backbuffer, Extent2D, PresentMode, Swapchain, SwapchainConfig},
-    Backend, Gpu, Graphics, Instance, Primitive, QueueFamily, Surface,
-};
-use arrayvec::ArrayVec;
-use core::mem::{size_of, ManuallyDrop};
-use winit::dpi::LogicalSize;
-use winit::{dpi, Event, EventsLoop, Window, WindowBuilder, WindowEvent};
-
-//use log::Level;
->>>>>>> 054f7387
 
 use vulkano_win::VkSurfaceBuild;
 
@@ -88,7 +35,6 @@
 use std::sync::Arc;
 use std::time::Instant;
 
-<<<<<<< HEAD
 use models::source_engine;
 
 #[derive(Copy, Clone)]
@@ -134,68 +80,12 @@
         position: (40.1647, 28.3457, 15.6274),
     },
 ];
-=======
-/// Holds configuration flags for the window.
-struct WindowConfig {
-    is_maximized: bool,
-    is_fullscreen: bool,
-    decorations: bool,
-    #[cfg(target_os = "macos")]
-    macos_use_simple_fullscreen: bool,
-}
-
-/// The state object for the window.
-pub struct WindowState {
-    pub events_loop: Option<EventsLoop>,
-    window: Window,
-    window_config: RefCell<WindowConfig>,
-}
-
-impl WindowState {
-    pub fn get_frame_size(&self) -> (f64, f64) {
-        self.window
-            .get_inner_size()
-            .map(|logical| logical.into())
-            .unwrap_or((0.0, 0.0))
-    }
-}
-
-/// The state object for the graphics backend.
-pub struct HalState {
-    buffer: ManuallyDrop<<back::Backend as Backend>::Buffer>,
-    memory: ManuallyDrop<<back::Backend as Backend>::Memory>,
-    descriptor_set_layouts: Vec<<back::Backend as Backend>::DescriptorSetLayout>,
-    pipeline_layout: ManuallyDrop<<back::Backend as Backend>::PipelineLayout>,
-    graphics_pipeline: ManuallyDrop<<back::Backend as Backend>::GraphicsPipeline>,
-    requirements: Requirements,
-    current_frame: usize,
-    frames_in_flight: usize,
-    in_flight_fences: Vec<<back::Backend as Backend>::Fence>,
-    render_finished_semaphores: Vec<<back::Backend as Backend>::Semaphore>,
-    image_available_semaphores: Vec<<back::Backend as Backend>::Semaphore>,
-    command_buffers: Vec<CommandBuffer<back::Backend, Graphics, MultiShot, Primary>>,
-    command_pool: ManuallyDrop<CommandPool<back::Backend, Graphics>>,
-    framebuffers: Vec<<back::Backend as Backend>::Framebuffer>,
-    image_views: Vec<(<back::Backend as Backend>::ImageView)>,
-    render_pass: ManuallyDrop<<back::Backend as Backend>::RenderPass>,
-    render_area: Rect,
-    queue_group: QueueGroup<back::Backend, Graphics>,
-    swapchain: ManuallyDrop<<back::Backend as Backend>::Swapchain>,
-    device: ManuallyDrop<back::Device>,
-    adapter: Adapter<back::Backend>,
-    surface: <back::Backend as Backend>::Surface,
-    _instance: ManuallyDrop<back::Instance>,
-    should_recreate_swapchain: bool,
-    format: Format,
-}
->>>>>>> 054f7387
 
 #[derive(Copy, Clone)]
 pub struct Normal {
     normal: (f32, f32, f32),
 }
 
-<<<<<<< HEAD
 impl_vertex!(Normal, normal);
 
 pub const NORMALS: [Normal; 11] = [
@@ -265,495 +155,6 @@
     121, 122, 121, 117, 117, 118, 122, 123, 122, 118, 118, 119, 123, 124, 123, 119, 119, 120, 124,
     125, 60, 55, 55, 121, 125, 126, 125, 121, 121, 122, 126, 127, 126, 122, 122, 123, 127,
 ];
-=======
-pub struct GraphicsState {
-    pub hal_state: HalState,
-    pub window_state: WindowState,
-}
-
-impl GraphicsState {
-    pub fn init() -> Self {
-        let window_state = Self::init_window();
-        let hal_state = Self::init_hal_state(&window_state);
-
-        Self {
-            hal_state: hal_state,
-            window_state: window_state,
-        }
-    }
-
-    fn init_hal_state(window_state: &WindowState) -> HalState {
-        let hal_state = match HalState::new(&window_state.window) {
-            Ok(state) => state,
-            Err(e) => panic!(e),
-        };
-        hal_state
-    }
-
-    // https://github.com/tomaka/winit/blob/master/examples/fullscreen.rs
-    fn get_monitor(events_loop: &winit::EventsLoop) -> Option<winit::MonitorId> {
-        #[cfg(target_os = "macos")]
-        let mut macos_use_simple_fullscreen = false;
-
-        // On macOS there are two fullscreen modes "native" and "simple"
-        #[cfg(target_os = "macos")]
-        {
-            print!("Please choose the fullscreen mode: (1) native, (2) simple: ");
-            io::stdout().flush().unwrap();
-
-            let mut num = String::new();
-            io::stdin().read_line(&mut num).unwrap();
-            let num = num.trim().parse().ok().expect("Please enter a number");
-            match num {
-                2 => macos_use_simple_fullscreen = true,
-                _ => {}
-            }
-
-            // Prompt for monitor when using native fullscreen
-            if !macos_use_simple_fullscreen {
-                debug!("No simple fullscreen");
-                Some(RustTowerDefenseApplication::prompt_for_monitor(
-                    &events_loop,
-                ))
-            } else {
-                debug!("Yes simple fullscreen");
-                None
-            }
-        }
-
-        #[cfg(not(target_os = "macos"))]
-        Some(Self::prompt_for_monitor(&events_loop))
-    }
-
-    /// Enumerate monitors and prompt user to choose one
-    fn prompt_for_monitor(events_loop: &winit::EventsLoop) -> winit::MonitorId {
-        for (num, monitor) in events_loop.get_available_monitors().enumerate() {
-            println!("Monitor #{}: {:?}", num, monitor.get_name());
-        }
-
-        print!("Please write the number of the monitor to use: ");
-        io::stdout().flush().unwrap();
-
-        let mut num = String::new();
-        io::stdin().read_line(&mut num).unwrap();
-        let num = num.trim().parse().ok().expect("Please enter a number");
-        let monitor = events_loop
-            .get_available_monitors()
-            .nth(num)
-            .expect("Please enter a valid ID");
-
-        println!("Using {:?}", monitor.get_name());
-
-        monitor
-    }
-    /// Initializes the window state. Creates a new event loop, builds the window
-    /// at the desired resolution, sets the title, and returns the newly created window
-    /// with those parameters.
-    ///
-    /// ## Failure
-    /// It's possible for the window creation to fail.
-    fn init_window() -> WindowState {
-        let tid = thread::current().id();
-        debug!("thread ID (init_window) {:#?}", tid);
-        let events_loop = EventsLoop::new();
-
-        let monitor = Self::get_monitor(&events_loop);
-
-        debug!("Monitor: {:#?}", monitor);
-        let window_builder = WindowBuilder::new()
-            .with_fullscreen(monitor)
-            .with_dimensions(dpi::LogicalSize::new(2880., 1800.))
-            .with_resizable(false)
-            .with_title(WINDOW_NAME.to_string());
-        let window = window_builder.build(&events_loop).unwrap();
-        window.set_maximized(true);
-        window.set_fullscreen(Some(window.get_current_monitor()));
-
-        let window_config = RefCell::new(WindowConfig {
-            is_fullscreen: false,
-            is_maximized: true,
-            decorations: true,
-            #[cfg(target_os = "macos")]
-            macos_use_simple_fullscreen: false,
-        });
-
-        WindowState {
-            events_loop: Some(events_loop),
-            window: window,
-            window_config,
-        }
-    }
-
-    pub fn restart_halstate(&mut self, _local_state: LocalState) {
-        // XXX This actually isn't a great implementation, we want to keep
-        // what state we can, but this is easier to implement.
-        //let hal_state = HalState::new(&self.window_state.window).unwrap();
-        //drop(self.hal_state);
-        //mem::replace(&mut self.hal_state, hal_state);
-        let tid = thread::current().id();
-        debug!("thread ID (events_loop1) {:#?}", tid);
-        self.hal_state.should_recreate_swapchain = true;
-        // drop(self.hal_state);
-        // self.hal_state = HalState::new(&self.window_state.window).unwrap();
-    }
-
-    pub fn draw_triangle(&mut self, triangle: Triangle) -> Result<(), &'static str> {
-        self.hal_state.borrow_mut().draw_triangle_frame(triangle)
-    }
-
-    pub fn recreate_swapchain_if_necessary(&mut self) {
-        if !self.hal_state.should_recreate_swapchain {
-            return;
-        }
-
-        debug!("Have to recreate swapchain...");
-        self.hal_state.device.wait_idle().unwrap();
-
-        let (caps, formats, _present_modes) = self
-            .hal_state
-            .surface
-            .compatibility(&mut self.hal_state.adapter.physical_device);
-        // Verify that previous format still exists so we may reuse it.
-        assert!(formats.iter().any(|fs| fs.contains(&self.hal_state.format)));
-
-        // XXX TODO change this hardcoded dimension so we can support resize, see
-        // https://github.com/gfx-rs/gfx/blob/afd03b752ca2a9d24b65de8ef293d58fd52ee4f2/examples/quad/main.rs
-        // let swapchain_config = SwapchainConfig {
-        //     present_mode,
-        //     composite_alpha,
-        //     format,
-        //     extent,
-        //     image_count,
-        //     image_layers,
-        //     image_usage,
-        // };
-        let extent = {
-            Extent2D {
-                width: 2880,
-                height: 1800,
-            }
-        };
-        let swap_config = SwapchainConfig::from_caps(&caps, self.hal_state.format, extent);
-        println!("{:?}", swap_config);
-        let extent = swap_config.extent.to_extent();
-
-        let (new_swap_chain, new_backbuffer) = unsafe {
-            self.hal_state.device.create_swapchain(
-                &mut self.hal_state.surface,
-                swap_config,
-                None,
-                // XXX TODO not sure what this implies, auto-drop?
-                //Some(self.hal_state.swapchain),
-            )
-        }
-        .expect("Can't create swapchain");
-
-        unsafe {
-            // Clean up the old framebuffers, images and swapchain
-            &self.hal_state.cleanup_framebuffers();
-        }
-
-        // XXX TODO IDK??? do i need to drop this? it's manuallydrop
-        //drop(self.hal_state.swapchain);
-        self.hal_state.swapchain = ManuallyDrop::new(new_swap_chain);
-
-        let (new_frame_images, new_framebuffers) = match new_backbuffer {
-            Backbuffer::Images(images) => {
-                let imageviews = images
-                    .into_iter()
-                    .map(|image| unsafe {
-                        let rtv = self
-                            .hal_state
-                            .device
-                            .create_image_view(
-                                &image,
-                                ViewKind::D2,
-                                self.hal_state.format,
-                                Swizzle::NO,
-                                SubresourceRange {
-                                    aspects: Aspects::COLOR,
-                                    levels: 0..1,
-                                    layers: 0..1,
-                                },
-                            )
-                            .unwrap();
-                        rtv
-                    })
-                    .collect::<Vec<_>>();
-                let fbos = imageviews
-                    .iter()
-                    .map(|&ref rtv| unsafe {
-                        self.hal_state
-                            .device
-                            .create_framebuffer(&self.hal_state.render_pass, Some(rtv), extent)
-                            .unwrap()
-                    })
-                    .collect();
-                (imageviews, fbos)
-            }
-            Backbuffer::Framebuffer(fbo) => (Vec::new(), vec![fbo]),
-        };
-
-        self.hal_state.framebuffers = new_framebuffers;
-        self.hal_state.image_views = new_frame_images;
-        // XXX TODO for resize vvv
-        // self.hal_state.viewport.rect.w = extent.width as _;
-        // self.hal_state.viewport.rect.h = extent.height as _;
-        self.hal_state.should_recreate_swapchain = false;
-    }
-}
-
-#[allow(clippy::type_complexity)]
-fn create_pipeline(
-    device: &mut back::Device,
-    extent: Extent2D,
-    render_pass: &<back::Backend as Backend>::RenderPass,
-) -> Result<
-    (
-        Vec<<back::Backend as Backend>::DescriptorSetLayout>,
-        <back::Backend as Backend>::PipelineLayout,
-        <back::Backend as Backend>::GraphicsPipeline,
-    ),
-    &'static str,
-> {
-    let mut compiler = shaderc::Compiler::new().ok_or("shaderc not found!")?;
-    let vertex_compile_artifact = compiler
-        .compile_into_spirv(
-            VERTEX_SOURCE,
-            shaderc::ShaderKind::Vertex,
-            "vertex.vert",
-            "main",
-            None,
-        )
-        .map_err(|_| "Couldn't compile vertex shader!")?;
-    let fragment_compile_artifact = compiler
-        .compile_into_spirv(
-            FRAGMENT_SOURCE,
-            shaderc::ShaderKind::Fragment,
-            "fragment.frag",
-            "main",
-            None,
-        )
-        .map_err(|e| {
-            error!("{}", e);
-            "Couldn't compile fragment shader!"
-        })?;
-    let vertex_shader_module = unsafe {
-        device
-            .create_shader_module(vertex_compile_artifact.as_binary_u8())
-            .map_err(|_| "Couldn't make the vertex module")?
-    };
-    let fragment_shader_module = unsafe {
-        device
-            .create_shader_module(fragment_compile_artifact.as_binary_u8())
-            .map_err(|_| "Couldn't make the fragment module")?
-    };
-    let (descriptor_set_layouts, pipeline_layout, gfx_pipeline) = {
-        let (vs_entry, fs_entry) = (
-            EntryPoint {
-                entry: "main",
-                module: &vertex_shader_module,
-                specialization: Specialization {
-                    constants: &[],
-                    data: &[],
-                },
-            },
-            EntryPoint {
-                entry: "main",
-                module: &fragment_shader_module,
-                specialization: Specialization {
-                    constants: &[],
-                    data: &[],
-                },
-            },
-        );
-        let shaders = GraphicsShaderSet {
-            vertex: vs_entry,
-            hull: None,
-            domain: None,
-            geometry: None,
-            fragment: Some(fs_entry),
-        };
-
-        let input_assembler = InputAssemblerDesc::new(Primitive::TriangleList);
-
-        let vertex_buffers: Vec<VertexBufferDesc> = vec![VertexBufferDesc {
-            binding: 0,
-            stride: (size_of::<f32>() * 2) as u32,
-            rate: VertexInputRate::Vertex,
-        }];
-        let attributes: Vec<AttributeDesc> = vec![AttributeDesc {
-            location: 0,
-            binding: 0,
-            element: Element {
-                format: Format::Rg32Sfloat,
-                offset: 0,
-            },
-        }];
-
-        let rasterizer = Rasterizer {
-            depth_clamping: false,
-            polygon_mode: PolygonMode::Fill,
-            cull_face: Face::NONE,
-            front_face: FrontFace::Clockwise,
-            depth_bias: None,
-            conservative: false,
-        };
-
-        let depth_stencil = DepthStencilDesc {
-            depth: DepthTest::Off,
-            depth_bounds: false,
-            stencil: StencilTest::Off,
-        };
-
-        let blender = {
-            let blend_state = BlendState::On {
-                color: BlendOp::Add {
-                    src: Factor::One,
-                    dst: Factor::Zero,
-                },
-                alpha: BlendOp::Add {
-                    src: Factor::One,
-                    dst: Factor::Zero,
-                },
-            };
-            BlendDesc {
-                logic_op: Some(LogicOp::Copy),
-                targets: vec![ColorBlendDesc(ColorMask::ALL, blend_state)],
-            }
-        };
-
-        let baked_states = BakedStates {
-            viewport: Some(Viewport {
-                rect: extent.to_extent().rect(),
-                depth: (0.0..1.0),
-            }),
-            scissor: Some(extent.to_extent().rect()),
-            blend_color: None,
-            depth_bounds: None,
-        };
-
-        let bindings = Vec::<DescriptorSetLayoutBinding>::new();
-        let immutable_samplers = Vec::<<back::Backend as Backend>::Sampler>::new();
-        let descriptor_set_layouts: Vec<<back::Backend as Backend>::DescriptorSetLayout> =
-            vec![unsafe {
-                device
-                    .create_descriptor_set_layout(bindings, immutable_samplers)
-                    .map_err(|_| "Couldn't make a DescriptorSetLayout")?
-            }];
-        let push_constants = Vec::<(ShaderStageFlags, core::ops::Range<u32>)>::new();
-        let layout = unsafe {
-            device
-                .create_pipeline_layout(&descriptor_set_layouts, push_constants)
-                .map_err(|_| "Couldn't create a pipeline layout")?
-        };
-
-        let gfx_pipeline = {
-            let desc = GraphicsPipelineDesc {
-                shaders,
-                rasterizer,
-                vertex_buffers,
-                attributes,
-                input_assembler,
-                blender,
-                depth_stencil,
-                multisampling: None,
-                baked_states,
-                layout: &layout,
-                subpass: Subpass {
-                    index: 0,
-                    main_pass: render_pass,
-                },
-                flags: PipelineCreationFlags::empty(),
-                parent: BasePipeline::None,
-            };
-
-            unsafe {
-                device
-                    .create_graphics_pipeline(&desc, None)
-                    .map_err(|_| "Couldn't create a graphics pipeline!")?
-            }
-        };
-
-        (descriptor_set_layouts, layout, gfx_pipeline)
-    };
-
-    unsafe {
-        device.destroy_shader_module(vertex_shader_module);
-        device.destroy_shader_module(fragment_shader_module);
-    }
-
-    Ok((descriptor_set_layouts, pipeline_layout, gfx_pipeline))
-}
-
-impl HalState {
-    pub fn new(window: &Window) -> Result<Self, &'static str> {
-        // Create An Instance
-        let instance = back::Instance::create(WINDOW_NAME, 1);
-
-        // Create A Surface
-        let mut surface = instance.create_surface(window);
-
-        // Select An Adapter
-        let adapter = instance
-            .enumerate_adapters()
-            .into_iter()
-            .find(|a| {
-                a.queue_families
-                    .iter()
-                    .any(|qf| qf.supports_graphics() && surface.supports_queue_family(qf))
-            })
-            .ok_or("Couldn't find a graphical Adapter!")?;
-
-        // Open A Device and take out a QueueGroup
-        let (mut device, queue_group) = {
-            let (device, queue_group) = adapter
-                .open_with::<_, hal::Graphics>(1, |queue_family| {
-                    surface.supports_queue_family(queue_family)
-                })
-                .unwrap();
-
-            if !queue_group.queues.is_empty() {
-                Ok(())
-            } else {
-                Err("The QueueGroup did not have any CommandQueues available!")
-            }?;
-            (device, queue_group)
-        };
-
-        // Create A Swapchain, this is extra long
-        let (swapchain, extent, backbuffer, format, frames_in_flight) =
-            HalState::build_swapchain(&mut surface, &adapter, &window, &device)?;
-
-        // Create Our Sync Primitives
-        let (image_available_semaphores, render_finished_semaphores, in_flight_fences) = {
-            let mut image_available_semaphores: Vec<<back::Backend as Backend>::Semaphore> = vec![];
-            let mut render_finished_semaphores: Vec<<back::Backend as Backend>::Semaphore> = vec![];
-            let mut in_flight_fences: Vec<<back::Backend as Backend>::Fence> = vec![];
-            for _ in 0..frames_in_flight {
-                in_flight_fences.push(
-                    device
-                        .create_fence(true)
-                        .map_err(|_| "Could not create a fence!")?,
-                );
-                image_available_semaphores.push(
-                    device
-                        .create_semaphore()
-                        .map_err(|_| "Could not create a semaphore!")?,
-                );
-                render_finished_semaphores.push(
-                    device
-                        .create_semaphore()
-                        .map_err(|_| "Could not create a semaphore!")?,
-                );
-            }
-            (
-                image_available_semaphores,
-                render_finished_semaphores,
-                in_flight_fences,
-            )
-        };
->>>>>>> 054f7387
 
 pub fn run() {
     let model = source_engine::read_source_engine_model("player/ctm_sas_variantA").unwrap();
@@ -884,7 +285,6 @@
     loop {
         previous_frame.cleanup_finished();
 
-<<<<<<< HEAD
         if recreate_swapchain {
             dimensions = if let Some(dimensions) = window.get_inner_size() {
                 let dimensions: (u32, u32) =
@@ -893,43 +293,6 @@
             } else {
                 return;
             };
-=======
-        // Create Our CommandBuffers
-        let command_buffers: Vec<_> = framebuffers
-            .iter()
-            .map(|_| command_pool.acquire_command_buffer())
-            .collect();
-
-        // Build our pipeline and vertex buffer
-        let (descriptor_set_layouts, pipeline_layout, graphics_pipeline) =
-            create_pipeline(&mut device, extent, &render_pass)?;
-        let (buffer, memory, requirements) = unsafe {
-            const F32_XY_TRIANGLE: u64 = (size_of::<f32>() * 2 * 3) as u64;
-            let mut buffer = device
-                .create_buffer(F32_XY_TRIANGLE, BufferUsage::VERTEX)
-                .map_err(|_| "Couldn't create a buffer for the vertices")?;
-            let requirements = device.get_buffer_requirements(&buffer);
-            let memory_type_id = adapter
-                .physical_device
-                .memory_properties()
-                .memory_types
-                .iter()
-                .enumerate()
-                .find(|&(id, memory_type)| {
-                    requirements.type_mask & (1 << id) != 0
-                        && memory_type.properties.contains(Properties::CPU_VISIBLE)
-                })
-                .map(|(id, _)| MemoryTypeId(id))
-                .ok_or("Couldn't find a memory type to support the vertex buffer!")?;
-            let memory = device
-                .allocate_memory(memory_type_id, requirements.size)
-                .map_err(|_| "Couldn't allocate vertex buffer memory")?;
-            device
-                .bind_buffer_memory(&memory, 0, &mut buffer)
-                .map_err(|_| "Couldn't bind the buffer memory!")?;
-            (buffer, memory, requirements)
-        };
->>>>>>> 054f7387
 
             let (new_swapchain, new_images) = match swapchain.recreate_with_dimension(dimensions) {
                 Ok(r) => r,
@@ -951,7 +314,6 @@
             recreate_swapchain = false;
         }
 
-<<<<<<< HEAD
         let uniform_buffer_subbuffer = {
             let elapsed = rotation_start.elapsed();
             let rotation =
@@ -969,111 +331,6 @@
                 Vector3::new(0.0, -1.0, 0.0),
             );
             let scale = Matrix4::from_scale(0.01);
-=======
-        // cleanupSwapChain();
-
-        // createSwapChain();
-        // createImageViews();
-        // createRenderPass();
-        // createGraphicsPipeline();
-        // createFramebuffers();
-        // createCommandBuffers();
-    }
-
-    fn build_swapchain(
-        mut surface: &mut <back::Backend as Backend>::Surface,
-        adapter: &Adapter<back::Backend>,
-        window: &Window,
-        device: &back::Device,
-    ) -> Result<
-        (
-            <back::Backend as Backend>::Swapchain,
-            Extent2D,
-            Backbuffer<back::Backend>,
-            Format,
-            usize,
-        ),
-        &'static str,
-    > {
-        let (caps, preferred_formats, present_modes) =
-            surface.compatibility(&adapter.physical_device);
-        info!("{:?}", caps);
-        info!("Preferred Formats: {:?}", preferred_formats);
-        info!("Present Modes: {:?}", present_modes);
-        //info!("Composite Alphas: {:?}", composite_alphas);
-        //
-        let present_mode = {
-            use gfx_hal::window::PresentMode::*;
-            [Mailbox, Fifo, Relaxed, Immediate]
-                .iter()
-                .cloned()
-                .find(|pm| present_modes.contains(pm))
-                .ok_or("No PresentMode values specified!")?
-        };
-
-        // XXX TODO figure out composite alpha
-        // let composite_alpha = {
-        //     use hal::CompositeAlpha;
-        //     [CompositeAlpha::Opaque, CompositeAlpha::Inherit, CompositeAlpha::PreMultiplied, CompositeAlpha::PostMultiplied]
-        //         .iter()
-        //         .cloned()
-        //         .find(|ca| composite_alphas.contains(ca))
-        //         .ok_or("No CompositeAlpha values specified!")?
-        // };
-        let format = match preferred_formats {
-            None => Format::Rgba8Srgb,
-            Some(formats) => match formats
-                .iter()
-                .find(|format| format.base_format().1 == ChannelType::Srgb)
-                .cloned()
-            {
-                Some(srgb_format) => srgb_format,
-                None => formats
-                    .get(0)
-                    .cloned()
-                    .ok_or("Preferred format list was empty!")?,
-            },
-        };
-        let extent = {
-            let window_client_area = window
-                .get_inner_size()
-                .ok_or("Window doesn't exist!")?
-                .to_physical(window.get_hidpi_factor());
-            Extent2D {
-                width: caps.extents.end.width.min(window_client_area.width as u32),
-                height: caps
-                    .extents
-                    .end
-                    .height
-                    .min(window_client_area.height as u32),
-            }
-        };
-        let image_count = if present_mode == PresentMode::Mailbox {
-            (caps.image_count.end - 1).min(3)
-        } else {
-            (caps.image_count.end - 1).min(2)
-        };
-        debug!("Present mode: {:#?}", present_mode);
-        let swapchain_config = SwapchainConfig::from_caps(&caps, format, extent);
-        // let swapchain_config = SwapchainConfig {
-        //     present_mode,
-        //     //composite_alpha,
-        //     format,
-        //     extent,
-        //     image_count,
-        //     image_layers,
-        //     image_usage,
-        // };
-        info!("{:?}", swapchain_config);
-        //
-        let (swapchain, backbuffer) = unsafe {
-            device
-                .create_swapchain(&mut surface, swapchain_config, None)
-                .map_err(|_| "Failed to create the swapchain!")?
-        };
-        Ok((swapchain, extent, backbuffer, format, image_count as usize))
-    }
->>>>>>> 054f7387
 
             let uniform_data = vs::ty::Data {
                 world: Matrix4::from(rotation).into(),
@@ -1081,17 +338,7 @@
                 proj: proj.into(),
             };
 
-<<<<<<< HEAD
             uniform_buffer.next(uniform_data).unwrap()
-=======
-        let (i_u32, i_usize) = unsafe {
-            let image_index = self
-                .swapchain
-                // .acquire_image(core::u64::MAX, FrameSync::Semaphore(image_available))
-                .acquire_image(!0, Some(image_available), None)
-                .map_err(|_| "Couldn't acquire an image from the swapchain!")?;
-            (image_index, image_index as usize)
->>>>>>> 054f7387
         };
 
         let set = Arc::new(
@@ -1175,99 +422,18 @@
                 error!("{:?}", e);
                 previous_frame = Box::new(sync::now(device.clone())) as Box<_>;
             }
-<<<<<<< HEAD
-=======
-            buffer.finish();
         }
 
-        // SUBMISSION AND PRESENT
-        let command_buffers = &self.command_buffers[i_usize..=i_usize];
-        let wait_semaphores: ArrayVec<[_; 1]> =
-            [(image_available, PipelineStage::COLOR_ATTACHMENT_OUTPUT)].into();
-        let signal_semaphores: ArrayVec<[_; 1]> = [render_finished].into();
-        // yes, you have to write it twice like this. yes, it's silly.
-        let present_wait_semaphores: ArrayVec<[_; 1]> = [render_finished].into();
-        let submission = Submission {
-            command_buffers,
-            wait_semaphores,
-            signal_semaphores,
-        };
-        let the_command_queue = &mut self.queue_group.queues[0];
-        unsafe {
-            // The list of work in the CommandBuffer is sent to the GPU and processed.
-            the_command_queue.submit(submission, Some(flight_fence));
-
-            // This is where something actually gets drawn! The swapchain waits for the
-            // work submitted to the GPU to finish processing, and then displays the results.
-            self.swapchain
-                .present(the_command_queue, i_u32, present_wait_semaphores)
-                .map_err(|e| {
-                    debug!("Failed to present into the swapchain: {:#?}", e);
-                    "Failed to present into the swapchain!"
-                })
->>>>>>> 054f7387
-        }
-
-<<<<<<< HEAD
         let mut done = false;
         events_loop.poll_events(|ev| match ev {
             winit::Event::WindowEvent {
                 event: winit::WindowEvent::CloseRequested,
-=======
-#[derive(Debug, Clone)]
-pub enum UserInput {
-    Noop,
-    EndRequested,
-    NewFrameSize(Option<(f64, f64)>),
-    NewMousePosition(Option<(f64, f64)>),
-    Keypress(u32),
-    // pub keypress: winit::VirtualKeyCode,
-}
-
-impl UserInput {
-    pub fn poll_events_loop(events_loop: &mut EventsLoop) -> Option<Self> {
-        let mut output = UserInput::Noop;
-        // XXX should maybe make default method instead?
-        // let mut output = UserInput::default();
-        events_loop.poll_events(|event| match event {
-            Event::WindowEvent {
-                event: WindowEvent::CloseRequested,
->>>>>>> 054f7387
                 ..
             } => done = true,
             winit::Event::WindowEvent {
                 event: winit::WindowEvent::Resized(_),
                 ..
-<<<<<<< HEAD
             } => recreate_swapchain = true,
-=======
-            } => {
-                output = UserInput::NewFrameSize(Some((logical.width, logical.height)));
-            }
-            Event::WindowEvent {
-                event: WindowEvent::CursorMoved { position, .. },
-                ..
-            } => {
-                output = UserInput::NewMousePosition(Some((position.x, position.y)));
-            }
-            Event::WindowEvent { event, .. } => match event {
-                WindowEvent::KeyboardInput {
-                    input:
-                        winit::KeyboardInput {
-                            virtual_keycode: Some(virtual_code),
-                            state,
-                            ..
-                        },
-                    ..
-                } => match (virtual_code, state) {
-                    (winit::VirtualKeyCode::Escape, _) => {
-                        output = UserInput::EndRequested;
-                    }
-                    _ => (),
-                },
-                _ => (),
-            },
->>>>>>> 054f7387
             _ => (),
         });
         if done {
@@ -1339,37 +505,11 @@
     }
 }
 
-<<<<<<< HEAD
 mod fs {
     vulkano_shaders::shader! {
         ty: "fragment",
         path: "source_assets/shaders/teapot_frag.glsl"
     }
 }
-=======
-pub trait GraphicalGame {
-    /// Initialize a new instance of the application. Will initialize the
-    /// window and graphics state, and then return a new T: <GraphicalGame>.
-    fn init() -> Self;
-
-    /// Gets the compiled shader code from the SHADER_DIR
-    fn get_shader_code(shader_name: &str) -> Result<ShaderData, Box<dyn Error>> {
-        // I will probably want to use some human-readable JSON config for top-level
-        // map configurations.
-        let shader_path = Path::new(SHADER_DIR).join(shader_name);
-        let mut shader_file = File::open(shader_path)?;
-        let mut shader_data = Vec::<u8>::new();
-        shader_file.read_to_end(&mut shader_data)?;
-
-        Ok(shader_data)
-    }
-
-    fn do_the_render(&mut self, local_state: &LocalState) -> Result<(), &'static str>;
-
-    fn run(self);
-
-    fn main_loop(self);
-}
-
-type ShaderData = Vec<u8>;
->>>>>>> 054f7387
+
+type ShaderData = Vec<u8>;